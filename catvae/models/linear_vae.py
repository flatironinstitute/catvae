--- conflicted
+++ resolved
@@ -192,16 +192,8 @@
     def sample(self, x, size=None):
         # obtain mean of latent distribution
         z_mean = self.encode(x)
-<<<<<<< HEAD
         qz = Normal(z_mean, torch.exp(0.5 * self.variational_logvars))
         z_sample = qz.rsample()
-=======
-        if size is None:
-            eps = torch.normal(torch.zeros_like(z_mean), 1.0)
-        else:
-            eps = torch.normal(torch.zeros(size), 1.0)
-        z_sample = z_mean + eps * torch.exp(0.5 * self.variational_logvars)
->>>>>>> 3b5d6b61
         return z_sample
 
     def encode(self, x):
@@ -257,7 +249,6 @@
         return z_mean, z_var
 
     def sample(self, x):
-<<<<<<< HEAD
         z_mean = self.encode(x)
         qz = Normal(z_mean, torch.exp(0.5 * self.variational_logvars))
         z_sample = qz.sample()
@@ -271,21 +262,6 @@
         l_sample = ql.rsample()
         x_out = self.decoder(z_sample) + l_sample
         kl_div = kl_divergence(qz, Normal(0, 1)).mean(0).sum()
-=======
-        z_mean, z_var = self.encode(x)
-        eps = torch.normal(torch.zeros_like(z_mean), 1.0)
-        z_sample = z_mean + eps * torch.exp(0.5 * z_var)
-        return z_sample
-
-    def forward(self, x):
-        z_mean, z_var = self.encode(x)
-        eps = torch.normal(torch.zeros_like(z_mean), 1.0)
-        z_sample = z_mean + eps * torch.exp(0.5 * z_var)
-        x_out = self.decoder(z_sample)
-        delta = torch.normal(torch.zeros_like(x_out), 1.0)
-        x_out += delta * torch.exp(0.5 * self.log_sigma_sq)
-        kl_div = self.gaussian_kl(z_mean, z_var).mean(0).sum()
->>>>>>> 3b5d6b61
         recon_loss = self.recon_model_loglik(x, x_out).mean(0).sum()
         elbo = recon_loss - kl_div
         loss = - elbo
