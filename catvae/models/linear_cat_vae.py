--- conflicted
+++ resolved
@@ -93,14 +93,10 @@
         return -loglike
 
     def reset(self, x):
-<<<<<<< HEAD
         hx = ilr(self.imputer(x), self.Psi)
         self.eta.data = hx.data
 
     def encode(self, x):
-=======
-        #with torch.no_grad():
->>>>>>> a927b7a4
         hx = ilr(self.imputer(x), self.Psi)
         self.eta.data = hx
 
