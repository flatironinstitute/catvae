--- conflicted
+++ resolved
@@ -97,14 +97,10 @@
             loss = self.model(counts)
             assert torch.isnan(loss).item() is False
 
-<<<<<<< HEAD
-        tensorboard_logs = {'validation_loss': loss}
-=======
             # Record the actual loss.
             rec_err = self.model.get_reconstruction_loss(batch)
             tensorboard_logs = {'validation_loss': loss,
                                 'val_rec_err': rec_err}
->>>>>>> 1c18ac44
 
             # log the learning rate
             return {'validation_loss': loss, 'log': tensorboard_logs}
@@ -115,14 +111,9 @@
     def validation_epoch_end(self, outputs):
         loss_f = lambda x: x['log']['val_rec_err']
         losses = list(map(loss_f, outputs))
-<<<<<<< HEAD
-        loss = sum(losses) / len(losses)
-        self.logger.experiment.add_scalar('val_loss', loss, self.global_step)
-=======
         rec_err = sum(losses) / len(losses)
         self.logger.experiment.add_scalar('val_rec_err',
                                           rec_err, self.global_step)
->>>>>>> 1c18ac44
         mt = metric_transpose_theorem(self.model)
         self.logger.experiment.add_scalar('transpose', mt, self.global_step)
         ortho, eig_err = metric_orthogonality(self.model)
